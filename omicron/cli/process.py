--- conflicted
+++ resolved
@@ -752,11 +752,8 @@
     elif online:
         start, end = segments.get_last_run_segment(segfile)
         logger.debug(f"Online segment record recovered: {start} - {end}")
-<<<<<<< HEAD
-=======
         if end - start > max_lookback:
             start = end - max_lookback
->>>>>>> d2411f9f
     else:
         start, end = args.gps
         start = int(start)
