# -*- coding: utf-8 -*-
# Copyright (C) Duncan Macleod (2019)
#
# This file is part of PyOmicron.
#
# PyOmicron is free software: you can redistribute it and/or modify
# it under the terms of the GNU General Public License as published by
# the Free Software Foundation, either version 3 of the License, or
# (at your option) any later version.
#
# PyOmicron is distributed in the hope that it will be useful,
# but WITHOUT ANY WARRANTY; without even the implied warranty of
# MERCHANTABILITY or FITNESS FOR A PARTICULAR PURPOSE.  See the
# GNU General Public License for more details.
#
# You should have received a copy of the GNU General Public License
# along with PyOmicron.  If not, see <http://www.gnu.org/licenses/>.

"""Tests for omicron.segments
"""

import tempfile
from copy import deepcopy
from io import StringIO
from unittest import mock

import pytest

from gwpy.segments import (DataQualityFlag, Segment, SegmentList)

from .. import segments


@pytest.fixture
def seglist():
    return SegmentList([
        Segment(0, 1),
        Segment(1, 2),
        Segment(3, 4),
    ])


def test_read_write_segments(seglist):
    with tempfile.NamedTemporaryFile(mode="w") as tmp:
        segments.write_segments(seglist, tmp)
        tmp.seek(0)
        segs = segments.read_segments(tmp.name)
        assert segs == seglist


def test_get_last_run_segment(seglist):
    tmp = StringIO()
    segments.write_segments(seglist, tmp)
    tmp.seek(0)
    assert segments.get_last_run_segment(tmp) == seglist[-1]


def test_query_state_segments(seglist):
    with mock.patch(
        "omicron.segments.DataQualityFlag.query",
        return_value=DataQualityFlag(active=deepcopy(seglist),
                                     known=[seglist.extent()]),
    ):
        coal = deepcopy(seglist).coalesce()
        assert segments.query_state_segments('X', 0, 10) == coal
        assert segments.query_state_segments(
            'X', 0, 10,
            pad=(1, 1),
        ) == DataQualityFlag(active=coal,
                             known=[coal.extent()]).pad(1, -1).active


@mock.patch(
    "omicron.data.find_frames",
    return_value=["/path/to/A-B-0-10.gwf", "/path/to/C-D-20-10.gwf"],
)
def test_get_frame_segments(find):
    assert segments.get_frame_segments(
        "X",
        "X1_R",
        0,
        100
    ) == SegmentList([Segment(0, 10), Segment(20, 30)])
    assert segments.get_frame_segments(
        "X",
        "X1_R",
        25,
        100,
    ) == SegmentList([Segment(25, 30)])

<<<<<<< HEAD
=======

@pytest.fixture
def mock_coverage_report_request(requests_mock):
    requests_mock.get(
        "https://segments.example.com/report/coverage",
        json={
            'query_information': 'stuff',
            'results': {
                '/dq/X1/TEST-FLAG/1': {
                    'total_known_segments': 1,
                    'total_active_segments': 0,
                    'earliest_known_segment': 0.,
                    'latest_active_segment': 100.,
                    'latest_known_segment': 90.,
                    'earliest_active_segment': 10.,
                },
                '/dq/Y1/TEST-FLAG/1': {
                    'total_known_segments': 2388,
                    'total_active_segments': 2388,
                },
            },
        },
    )
    return requests_mock


def test_get_flag_coverage(mock_coverage_report_request):
    assert segments.get_flag_coverage(
        "X1:TEST-FLAG:1",
        url="https://segments.example.com",
    ) == {
        'total_known_segments': 1,
        'total_active_segments': 0,
        'earliest_known_segment': 0.,
        'latest_active_segment': 100.,
        'latest_known_segment': 90.,
        'earliest_active_segment': 10.,
    }
>>>>>>> 7517eeda
<|MERGE_RESOLUTION|>--- conflicted
+++ resolved
@@ -87,45 +87,3 @@
         25,
         100,
     ) == SegmentList([Segment(25, 30)])
-
-<<<<<<< HEAD
-=======
-
-@pytest.fixture
-def mock_coverage_report_request(requests_mock):
-    requests_mock.get(
-        "https://segments.example.com/report/coverage",
-        json={
-            'query_information': 'stuff',
-            'results': {
-                '/dq/X1/TEST-FLAG/1': {
-                    'total_known_segments': 1,
-                    'total_active_segments': 0,
-                    'earliest_known_segment': 0.,
-                    'latest_active_segment': 100.,
-                    'latest_known_segment': 90.,
-                    'earliest_active_segment': 10.,
-                },
-                '/dq/Y1/TEST-FLAG/1': {
-                    'total_known_segments': 2388,
-                    'total_active_segments': 2388,
-                },
-            },
-        },
-    )
-    return requests_mock
-
-
-def test_get_flag_coverage(mock_coverage_report_request):
-    assert segments.get_flag_coverage(
-        "X1:TEST-FLAG:1",
-        url="https://segments.example.com",
-    ) == {
-        'total_known_segments': 1,
-        'total_active_segments': 0,
-        'earliest_known_segment': 0.,
-        'latest_active_segment': 100.,
-        'latest_known_segment': 90.,
-        'earliest_active_segment': 10.,
-    }
->>>>>>> 7517eeda
