--- conflicted
+++ resolved
@@ -19,6 +19,7 @@
 """Segment utilities for Omicron
 """
 
+import json
 import re
 from functools import wraps
 from math import (floor, ceil)
@@ -26,10 +27,6 @@
 from igwn_auth_utils.requests import get as igwn_get
 
 from dqsegdb2.query import DEFAULT_SEGMENT_SERVER
-<<<<<<< HEAD
-# from dqsegdb2.http import request as dqsegdb2_request
-=======
->>>>>>> e1416971
 
 from gwpy.io.cache import (cache_segments as _cache_segments, file_segment)
 from gwpy.io.gwf import data_segments as gwf_data_segments
@@ -293,19 +290,11 @@
 def get_flag_coverage(flag, url=DEFAULT_SEGMENT_SERVER):
     """Return the coverage data for the given flag
     """
-<<<<<<< HEAD
-    # ifo, name, version = flag.rsplit(':', 2)
-    # flagu = '/dq/%s/%s/%s' % (ifo, name, version)
-    # raw = dqsegdb2_request('%s/report/coverage' % url)
-    # return json.loads(raw.read().decode('utf-8'))['results'][flagu]
-    raise NameError('get_flag_coverage is no longer available')
-=======
     ifo, name, version = flag.rsplit(':', 2)
     flagu = '/dq/%s/%s/%s' % (ifo, name, version)
     raw = igwn_get('%s/report/coverage' % url)
     return raw.json()['results'][flagu]
 
->>>>>>> e1416971
 
 def get_latest_active_gps(flag, url=DEFAULT_SEGMENT_SERVER):
     """Return the end time of the latest active segment for this flag
